--- conflicted
+++ resolved
@@ -81,11 +81,7 @@
         cov = cov_a.copy()
         cov['year'] = years[0]
         for year in years[1:len(years)]:
-<<<<<<< HEAD
             temp = cov_a + (cov_b - cov_a) * level
-=======
-            temp = cov_b * level
->>>>>>> 1ef46b7e
             temp['year'] = year
             cov = pd.concat([cov, temp])
         cov['coverage_level'] = level
@@ -127,11 +123,7 @@
 
     location_spacer = 0.15
     coverage_spacer = 0.025
-<<<<<<< HEAD
     df = data.drop(columns='measure', errors='ignore').apply(pd.DataFrame.describe, percentiles=[0.025, 0.975], axis=1).reset_index()
-=======
-    df = data.apply(pd.DataFrame.describe, percentiles=[0.025, 0.975], axis=1).reset_index()
->>>>>>> 1ef46b7e
 
     order = df.reset_index()
     order = list(
